module github.com/netcracker/qubership-core-lib-go/v3

<<<<<<< HEAD
go 1.24.0

require (
	github.com/MicahParks/jwkset v0.11.0
	github.com/MicahParks/keyfunc/v3 v3.7.0
	github.com/failsafe-go/failsafe-go v0.8.5
=======
go 1.25.3

require (
	github.com/coreos/go-oidc/v3 v3.16.0
	github.com/failsafe-go/failsafe-go v0.9.1
>>>>>>> 36460610
	github.com/fsnotify/fsnotify v1.9.0
	github.com/golang-jwt/jwt/v5 v5.3.0
	github.com/knadh/koanf/maps v0.1.2
	github.com/knadh/koanf/parsers/json v0.1.0
	github.com/knadh/koanf/parsers/yaml v0.1.0
	github.com/knadh/koanf/providers/env v1.1.0
	github.com/knadh/koanf/providers/file v1.2.0
	github.com/knadh/koanf/providers/rawbytes v0.1.0
	github.com/knadh/koanf/v2 v2.3.0
	github.com/pkg/errors v0.9.1
	github.com/stretchr/testify v1.11.1
	github.com/viney-shih/go-lock v1.1.2
)

require (
	github.com/bits-and-blooms/bitset v1.24.0 // indirect
	github.com/davecgh/go-spew v1.1.1 // indirect
<<<<<<< HEAD
	github.com/go-viper/mapstructure/v2 v2.4.0 // indirect
	github.com/google/go-cmp v0.5.9 // indirect
	github.com/influxdata/tdigest v0.0.1 // indirect
	github.com/mitchellh/copystructure v1.2.0 // indirect
	github.com/mitchellh/reflectwalk v1.0.2 // indirect
	github.com/pmezard/go-difflib v1.0.0 // indirect
	golang.org/x/sync v0.15.0 // indirect
	golang.org/x/sys v0.33.0 // indirect
	golang.org/x/text v0.26.0 // indirect
	golang.org/x/time v0.9.0 // indirect
=======
	github.com/go-jose/go-jose/v4 v4.1.3 // indirect
	github.com/go-viper/mapstructure/v2 v2.4.0 // indirect
	github.com/mitchellh/copystructure v1.2.0 // indirect
	github.com/mitchellh/reflectwalk v1.0.2 // indirect
	github.com/pmezard/go-difflib v1.0.0 // indirect
	golang.org/x/oauth2 v0.28.0 // indirect
	golang.org/x/sync v0.15.0 // indirect
	golang.org/x/sys v0.33.0 // indirect
	golang.org/x/text v0.26.0 // indirect
>>>>>>> 36460610
	gopkg.in/yaml.v3 v3.0.1 // indirect
)<|MERGE_RESOLUTION|>--- conflicted
+++ resolved
@@ -1,19 +1,11 @@
 module github.com/netcracker/qubership-core-lib-go/v3
 
-<<<<<<< HEAD
-go 1.24.0
+go 1.25.3
 
 require (
 	github.com/MicahParks/jwkset v0.11.0
 	github.com/MicahParks/keyfunc/v3 v3.7.0
-	github.com/failsafe-go/failsafe-go v0.8.5
-=======
-go 1.25.3
-
-require (
-	github.com/coreos/go-oidc/v3 v3.16.0
 	github.com/failsafe-go/failsafe-go v0.9.1
->>>>>>> 36460610
 	github.com/fsnotify/fsnotify v1.9.0
 	github.com/golang-jwt/jwt/v5 v5.3.0
 	github.com/knadh/koanf/maps v0.1.2
@@ -31,18 +23,6 @@
 require (
 	github.com/bits-and-blooms/bitset v1.24.0 // indirect
 	github.com/davecgh/go-spew v1.1.1 // indirect
-<<<<<<< HEAD
-	github.com/go-viper/mapstructure/v2 v2.4.0 // indirect
-	github.com/google/go-cmp v0.5.9 // indirect
-	github.com/influxdata/tdigest v0.0.1 // indirect
-	github.com/mitchellh/copystructure v1.2.0 // indirect
-	github.com/mitchellh/reflectwalk v1.0.2 // indirect
-	github.com/pmezard/go-difflib v1.0.0 // indirect
-	golang.org/x/sync v0.15.0 // indirect
-	golang.org/x/sys v0.33.0 // indirect
-	golang.org/x/text v0.26.0 // indirect
-	golang.org/x/time v0.9.0 // indirect
-=======
 	github.com/go-jose/go-jose/v4 v4.1.3 // indirect
 	github.com/go-viper/mapstructure/v2 v2.4.0 // indirect
 	github.com/mitchellh/copystructure v1.2.0 // indirect
@@ -52,6 +32,5 @@
 	golang.org/x/sync v0.15.0 // indirect
 	golang.org/x/sys v0.33.0 // indirect
 	golang.org/x/text v0.26.0 // indirect
->>>>>>> 36460610
 	gopkg.in/yaml.v3 v3.0.1 // indirect
 )